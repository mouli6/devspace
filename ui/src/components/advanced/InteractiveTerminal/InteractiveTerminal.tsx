import React from 'react';
import { Terminal } from 'xterm';
import { AttachAddon } from 'lib/attach';
import styles from './InteractiveTerminal.module.scss';
import MaximizeButton from 'components/basic/IconButton/MaximizeButton/MaximizeButton';
import DeleteButton from 'components/basic/IconButton/DeleteButton/DeleteButton';

export interface InteractiveTerminalProps {
  className?: string;
  url: string;
  interactive: boolean;
  show: boolean;

  firstLine?: React.ReactNode;

  closeOnConnectionLost?: boolean;
  closeDelay?: number;

  onClose?: () => void;
}

interface State {
  fullscreen: boolean;
}

const MINIMUM_COLS = 2;
const MINIMUM_ROWS = 1;

class InteractiveTerminal extends React.PureComponent<InteractiveTerminalProps, State> {
  state: State = {
    fullscreen: false,
  };

  private socket: WebSocket;
  private term: Terminal;

  private ref: HTMLDivElement;
  private needUpdate: boolean;
  private initialWidth: number;
  private initialHeight: number;
  private closed: boolean = false;

  updateDimensions = () => {
    if (!this.props.show) {
      this.needUpdate = true;
      return;
    }

    if (this.ref.children && this.ref.children.length > 0) {
      (this.ref.children[0] as any).style.display = 'none';
    }

    const computedStyle = window.getComputedStyle(this.ref);
    this.initialHeight = parseInt(computedStyle.getPropertyValue('height'));
    this.initialWidth = Math.max(0, parseInt(computedStyle.getPropertyValue('width')));

    if (this.ref.children && this.ref.children.length > 0) {
      (this.ref.children[0] as any).style.display = 'block';
    }

    this.fit();
  };

  fit = () => {
    if (this.term && this.props.show) {
      // Force a full render
      const core = (this.term as any)._core;
      const availableHeight = this.initialHeight;
      const availableWidth = this.initialWidth - core.viewport.scrollBarWidth;
      const dims = {
        cols: Math.max(MINIMUM_COLS, Math.floor(availableWidth / core._renderService.dimensions.actualCellWidth)),
        rows: Math.max(MINIMUM_ROWS, Math.floor(availableHeight / core._renderService.dimensions.actualCellHeight)),
      };
      if (this.term.rows !== dims.rows || this.term.cols !== dims.cols) {
        core._renderService.clear();
        this.term.resize(Math.floor(dims.cols), Math.floor(dims.rows));
      }

      this.needUpdate = false;
    }
  };

  attach(ref: HTMLDivElement) {
    if (!ref || this.term) {
      return;
    }

    this.ref = ref;
    this.updateDimensions();

    this.term = new Terminal({
      // We need this setting to automatically convert \n -> \r\n
      convertEol: true,
      disableStdin: !this.props.interactive,
      theme: {
        background: '#263544',
        foreground: '#AFC6D2',
      },
    });

    // Open the websocket
    this.socket = new WebSocket(this.props.url);
    const attachAddon = new AttachAddon(this.socket, {
      bidirectional: this.props.interactive,
      onClose: () => {
        if (!this.closed) {
          if (this.props.closeDelay && this.props.closeOnConnectionLost && this.props.onClose) {
            this.term.writeln(`Connection closed, will close in ${this.props.closeDelay / 1000} seconds`);
            setTimeout(this.props.onClose, this.props.closeDelay);
            return;
          }

          this.term.writeln('Connection closed');
          if (this.props.closeOnConnectionLost && this.props.onClose) {
            this.props.onClose();
          }
        }
      },
      onError: (err) => {
        this.term.writeln('\u001b[31m' + err.message);
      },
    });

    // Attach the socket to term
    this.term.open(ref);
    this.term.loadAddon(attachAddon);
    this.fit();

    window.addEventListener('resize', this.updateDimensions, true);
  }

  componentDidUpdate() {
    if (this.props.show && this.needUpdate) {
      this.updateDimensions();
    }
  }

  componentWillUnmount() {
    this.closed = true;
    window.removeEventListener('resize', this.updateDimensions, true);
    if (this.socket) {
      this.socket.close();
    }
  }

  render() {
    const classnames = [styles['terminal-wrapper']];
    if (this.props.className) {
      classnames.push(this.props.className);
    }
    if (this.state.fullscreen) {
      classnames.push(styles['fullscreen']);
    }

    return (
      <div className={classnames.join(' ')} style={{ display: this.props.show ? 'flex' : 'none' }}>
        <div className={styles.header}>
          {this.props.firstLine || <div />}
<<<<<<< HEAD
          <MaximizeButton
            maximized={this.state.fullscreen}
            className={styles.maximize}
            filter={false}
            tooltipPosition={'bottom'}
            onClick={() => this.setState({ fullscreen: !this.state.fullscreen }, this.updateDimensions)}
          />
=======
          <div className={style.buttons}>
            <MaximizeButton
              maximized={this.state.fullscreen}
              className={style.maximize}
              filter={false}
              tooltipPosition={'bottom'}
              onClick={() => this.setState({ fullscreen: !this.state.fullscreen }, this.updateDimensions)}
            />
            <DeleteButton
              tooltipText="Kill Terminal"
              tooltipPosition={'bottom'}
              onClick={() => {
                this.socket.close();
                if (this.props.onClose) {
                  this.props.onClose();
                }
              }}
            />
          </div>
>>>>>>> c6f3456d
        </div>
        <div className={styles['terminal']} ref={(ref) => this.attach(ref)} />
      </div>
    );
  }
}

export default InteractiveTerminal;<|MERGE_RESOLUTION|>--- conflicted
+++ resolved
@@ -156,19 +156,10 @@
       <div className={classnames.join(' ')} style={{ display: this.props.show ? 'flex' : 'none' }}>
         <div className={styles.header}>
           {this.props.firstLine || <div />}
-<<<<<<< HEAD
-          <MaximizeButton
-            maximized={this.state.fullscreen}
-            className={styles.maximize}
-            filter={false}
-            tooltipPosition={'bottom'}
-            onClick={() => this.setState({ fullscreen: !this.state.fullscreen }, this.updateDimensions)}
-          />
-=======
-          <div className={style.buttons}>
+          <div className={styles.buttons}>
             <MaximizeButton
               maximized={this.state.fullscreen}
-              className={style.maximize}
+              className={styles.maximize}
               filter={false}
               tooltipPosition={'bottom'}
               onClick={() => this.setState({ fullscreen: !this.state.fullscreen }, this.updateDimensions)}
@@ -184,7 +175,6 @@
               }}
             />
           </div>
->>>>>>> c6f3456d
         </div>
         <div className={styles['terminal']} ref={(ref) => this.attach(ref)} />
       </div>
