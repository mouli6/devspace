--- conflicted
+++ resolved
@@ -11,13 +11,8 @@
       go_import_path: github.com/devspace-cloud/devspace
       install:
         - npm install -g codeclimate-test-reporter
-<<<<<<< HEAD
       os: osx
       go: 1.12.4
-=======
-      os: linux
-      go: 1.12.6
->>>>>>> 661f2f69
       script:
         - "./scripts/coverage.bash"
       after_success:
